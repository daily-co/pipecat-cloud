--- conflicted
+++ resolved
@@ -4,11 +4,7 @@
 
 [project]
 name = "pipecat-cloud"
-<<<<<<< HEAD
 version = "0.0.9"
-=======
-version = "0.0.1"
->>>>>>> 61df4e0f
 requires-python = ">=3.10"
 description = "Cloud hosting for Pipecat AI applications"
 license = { text = "BSD 2-Clause License" }
