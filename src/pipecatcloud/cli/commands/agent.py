--- conflicted
+++ resolved
@@ -16,8 +16,7 @@
 from pipecatcloud.cli.api import API
 from pipecatcloud.cli.config import config
 from pipecatcloud._utils.deploy_utils import (
-    DEPLOY_STATUS_MAP,
-    load_deploy_config_file,
+    DEPLOY_STATUS_MAP
 )
 
 agent_cli = typer.Typer(
@@ -412,7 +411,6 @@
     default_public_api_key_name = "CLI provided" if api_key else config.get(
         "default_public_key_name")
 
-<<<<<<< HEAD
     if not default_public_api_key:
         console.print(
             Panel(
@@ -422,12 +420,6 @@
                 title_align="left",
                 border_style="yellow",
             ))
-=======
-    token = config.get("token")
-    org = organization or config.get("org")
-    default_public_key = api_key or config.get("default_public_key")
-    default_public_key_name = "CLI provided" if api_key else config.get("default_public_key_name")
->>>>>>> 61df4e0f
 
         return typer.Exit(1)
 
@@ -446,30 +438,11 @@
             console.print("[bold]Aborting start request[/bold]")
             return typer.Exit(1)
 
-<<<<<<< HEAD
     with Live(console.status(f"Sending start request with key: {default_public_api_key_name}", spinner="dots"), refresh_per_second=4) as live:
         data, error = await API.start_agent(agent_name=agent_name, api_key=default_public_api_key, use_daily=use_daily, data=data, live=live)
 
         if error:
             return typer.Exit(1)
-=======
-    # Check if agent exists and is healthy
-    with Live(console.status(f"Sending start request with key: {default_public_key_name}", spinner="dots"), refresh_per_second=4) as live:
-        error_code = None
-        try:
-            async with aiohttp.ClientSession() as session:
-                response = await session.post(
-                    f"{API.construct_api_url('start_path').format(service=agent_name)}",
-                    headers={"Authorization": f"Bearer {default_public_key}"},
-                    json={
-                        "createDailyRoom": bool(use_daily),
-                        "body": {}
-                    }
-                )
-                if response.status != 200:
-                    error_code = handle_agent_start_error(response.status)
-                    response.raise_for_status()
->>>>>>> 61df4e0f
 
         if not data:
             live.stop()
